
import os
import pandas
from astropy import table, coordinates, units
from astropy.io import fits
from dask import delayed
from .base import DaskCube
import warnings
import numpy as np
from shapely import geometry

from pysedm import get_sedmcube, io, fluxcalibration, astrometry


SEDM_SCALE = 0.558


# // HyperGal - INTRINSEC CUBE
def fetch_cutouts(cubefile=None, radec=None, source="ps1", size=140,
                      subsample=2, as_cigale=True):
    """ """
    if radec is None:
        ra = fits.getheader.getval(cubefile, "RA")
        dec = fits.getheader.getval(cubefile, "DEC")
    else:
        ra,dec = radec

    if source != "ps1":
        raise NotImplementedError("Only Panstarrs cutout implemented")

    from hypergal import panstarrs_target
    
    ps_target = panstarrs_target.Panstarrs_target(ra,dec)
    ps_target.load_cutout(size=size)
    
    return ps_target.build_geo_dataframe(subsample,as_cigale=as_cigale), ps_target.get_pix_size(), ps_target.get_target_coord()
    
# 6
def build_intrinsic_cube(geodataframe, redshift, working_dir,
                         use_cigale=True, snr=3,
                         pixsize=None, targetcoord=None, filename="intrinsic_cube.fits",
                         cores=1, init_prop={}, clean_output=True,
                         store_data=True, store_fig=True, **kwargs):
    """ """
    if not use_cigale:
        raise NotImplementedError("Only CIGALE sed fit implemented")

    from hypergal import sed_fitting
    sedkey = "hgsed"
    
    # Loads the SEDFitter
    sedfitter = sed_fitting.CigaleSED(geodataframe)
    sedfitter.setup_cigale_df(redshift=redshift, snr=snr, path_to_save=os.path.join(working_dir, "cig_df.txt") )
    #  Cigale Initiates
    sedfitter.initiate_cigale(cores=cores, working_dir=working_dir, **init_prop)
    #  Cigale Run and output results in {workingdir}/out
    _ = sedfitter.run_cigale(path_result=None)

    # reads outputs, reshape the spectra and build the cube.
    cube3d = sedfitter.get_sample_spectra(save_dirout_data=None, as_cube=True)
    if pixsize is not None:
        cube3d.header.set("PIXSIZE",pixsize)
    else:
        cube3d.header.set("PIXSIZE", None )
        
    if targetcoord is not None:
        cube3d.header.set("OBJX", targetcoord[0])
        cube3d.header.set("OBJY", targetcoord[1])
    else:
        cube3d.header.set("OBJX", None)
        cube3d.header.set("OBJY", None)
        
    cube3d.set_filename(filename)
    
    
    if store_data:
        warnings.warn("Storing to {cube3d.filename}; filename={filename}")
        cube3d.writeto(cube3d.filename)
        resdf = table.Table( fits.open( os.path.join( sedfitter._working_dir, "out","results.fits") )[1].data
                            ).to_pandas()
        resdf.to_csv(cube3d.filename.replace("hginte3d",sedkey).replace(".fits", ".csv"))
        
    if store_fig:
        savefile = cube3d.filename.replace(".fits",".pdf") 
        cube3d.show(savefile=savefile)
        sedfitter.show_rms(savefile=savefile.replace("hginte3d",sedkey))

    if clean_output:
        _ = sedfitter.clean_output()

    return cube3d



def get_scene(calcube_filename, intrinsiccube_filename, sedm_targetpos,
                  psfmodel="Gauss_Mof_kernel"):# GaussMofKernel
    """ """
    calcube = get_sedmcube(calcube_filename)
    intrinsiccube = get_sedmcube(intrinsiccube_filename)
    from hypergal import geometry_tool as geotool
    from hypergal import intrinsec_cube as scenemodel
    from hypergal import fitter
    #from hypergal import scenemodel
    int_geometry  = geometry.MultiPolygon(intrinsiccube.get_spaxel_polygon())

    int_pixel = intrinsiccube.header["PIXSIZE"]
    
    int_targetpos = intrinsiccube.header["OBJX"],intrinsiccube.header["OBJY"]
    
    init_hexgrid = geotool.get_cube_grid(calcube, scale=SEDM_SCALE/int_pixel,
                                         targShift=sedm_targetpos,
                                         x0=int_targetpos[0],
                                         y0=int_targetpos[1])
    #    scenemodel.HostScene( )
    hostscene = scenemodel.Intrinsec_cube(int_geometry, int_pixel, init_hexgrid,
                                  intrinsiccube.data.T, intrinsiccube.lbda,
                                  psf_model=psfmodel)
    hostscene.set_sedm_targetpos(sedm_targetpos)
    hostscene.set_int_targetpos(int_targetpos)    
    
    calcube.load_adr()
    hostscene.load_adr( calcube.adr.copy() )
   
    return hostscene
    
def get_fitter(calcube_filename, scene):
    """ """
    from hypergal import fitter
    f_ = fitter.Fitter(calcube_filename, scene)
    return f_

# 7. Fit
def fit_slice(fitter, sliceid, lbda_range=[5000, 8000], nslices=5, **kwargs):
    """ """
    fitvalues = fitter.fit_slice(lbda_ranges=lbda_range, metaslices=nslices,
                                                     sliceid=sliceid, **kwargs)
    return fitvalues

def build_results(fit_values):
    """ """
    fitvalues_ = {}
    for d_ in fit_values:
        fitvalues_.update(d_)

    return pandas.DataFrame.from_records(fitvalues_).T


def fit_adr(fitter, slice_fit_results, lbdaref=None):
    """ """
    x0, y0, x0err, y0err, lbda = slice_fit_results[["x0_IFU", "y0_IFU", "x0_IFU_err", "y0_IFU_err", "lbda"]].values.T
    adrfitres, adrobj = fitter.get_fitted_adr(x0, y0, x0err, y0err, lbda,
                                                  lbdaref=lbdaref)    
    return {**adrobj.data, **{"x0_IFU":fitter.fit_xref,"y0_IFU":fitter.fit_yref}}

def fit_psf(fitter, slice_fit_results):
    """ """
    # TMP PATCH
    colparam = [k for k in slice_fit_results.columns if k+"_err" in slice_fit_results.columns or k=="lbda"]
    fitvalues = slice_fit_results[colparam].T.to_dict()
    fitvalues_err = slice_fit_results[[k+"_err" if k != "lbda" else k for k in colparam ]].T.to_dict()
    
    return fitter.get_fitted_psf(fitvalues, fitvalues_err)
    
<<<<<<< HEAD
def fit_fullcube(fitter, adr_params, psf_params, store_data=True, nb_process=1, **kwargs):
    """ """
    cubemodel = fitter.evaluate_model_cube(parameters={**adr_params, **psf_params}, nb_process=nb_process,
                                            **kwargs)
    cubemodel.set_filename(fitter.sedm_cube.filename.replace("e3d", "hghostmodel"))
    if store_data:
        cubemodel.writeto(cubemodel.filename)
        
=======
def fit_fullcube(fitter, adr_params, psf_params, store_data=True, get_filename=True):
    """ """
    cubemodel = fitter.evaluate_model_cube(parameters={**adr_params, **psf_params}, nb_process=1)
    cubemodel.set_filename(fitter.sedm_cube_filename.replace("e3d", "hghostmodel"))
    if store_data:
        cubemodel.writeto(cubemodel.filename)

    if get_filename:
        return cubemodel.filename        
>>>>>>> 7eb683fe
    return cubemodel

class DaskHyperGal( DaskCube ):

    @staticmethod
    def get_cubeinfo(cubefile_):
        """ """
        header_  = fits.getheader(cubefile_)
        co=coordinates.SkyCoord(header_.get("OBJRA"), header_.get("OBJDEC"),
                                    frame='icrs', unit=(units.hourangle, units.deg))
        ra=co.ra.deg
        dec=co.dec.deg
        target_pos = astrometry.position_source( get_sedmcube(cubefile_), warn=False)[0]
        cubefile_id = ''.join(os.path.basename(cubefile_).split("ifu")[-1].split("_")[:4])
        workingdir = os.path.abspath(f"tmp_{cubefile_id}")
        return [ra,dec], workingdir, target_pos

    @staticmethod
    def get_intrinsic_cube(radec, redshift, working_dir=None, use_cigale=True,
                               store_fig=True, filename="intrinsic_cube.fits",
                               as_filename=True, **kwargs):
        """ """

        # 4. 
        geodf_cutouts_pix_coord = delayed(fetch_cutouts)(radec=radec, as_cigale=use_cigale)
        geodf_cutouts = geodf_cutouts_pix_coord[0]
        pix = geodf_cutouts_pix_coord[1]
        coord = geodf_cutouts_pix_coord[2]
        
        # 5
        cube = delayed(build_intrinsic_cube)(geodf_cutouts, redshift, working_dir=working_dir,
                                                       use_cigale=use_cigale,
                                                       pixsize=pix, targetcoord=coord, filename=filename,
                                                       store_data=True, store_fig=store_fig, **kwargs)
        
        return cube if not as_filename else cube.filename 
        
    @staticmethod
    def fit_scene(calibrated_cube_filename, intrinsic_cube_filename, sedm_targetpos,
                    lbda_range=[5000,8000], nslices=5, store_data = True, **kwargs):
        """ """
        hostscene = delayed(get_scene)(calibrated_cube_filename, intrinsic_cube_filename, sedm_targetpos=sedm_targetpos)
        fitter = delayed(get_fitter)(calibrated_cube_filename, hostscene)

        fit_param = []
        for i_ in np.arange(nslices):
            fit_param.append(delayed(fit_slice)(fitter, i_, lbda_range=lbda_range, nslices=nslices, **kwargs))
       
        residual = delayed(build_results)(fit_param)
        
        adr_param = delayed(fit_adr)(fitter, residual)
        psf_param = delayed(fit_psf)(fitter, residual)
        cubemodel = delayed(fit_fullcube)(fitter, adr_param, psf_param, store_data=True, get_filename=True)

        return cubemodel
        
    @staticmethod
    def single_hypergal(cubefile_, redshift_,
                            fluxcalfile=None, # 
                            radec=None, use_cigale=True,
                            apply_br=True,
                            nmetaslices=5,
                            cubeprop={}, intprop={}):
        """ """
        # 0
        radec_wd_pos = delayed(self.get_cubeinfo)(cubefile_)
        radec = radec_wd_pos[0]
        workingdir = radec_wd_pos[1]
        filename_hgint = cubefile_.replace("e3d_crr","hginte3d_crr")
        sedm_targetpos = radec_wd_pos[2]
        
        # ----- #
        # Cube  #
        # ----- #
        
        # Branch Cube Generation
        calibrated_cube = self.get_calibrated_cube(cubefile_, fluxcalfile=fluxcalfile, apply_br=apply_br,
                                                       as_filename=False, **cubeprop)
       
        # Branch Intrinsic Cube
        intrinsic_cube = self.get_intrinsic_cube(radec, redshift_, workingdir=workingdir,
                                                 filename=filename_hgint,
                                                 as_filename=False,
                                                 **intprop)
        
        modecube = self.fit_scene(calibrated_cube, intrinsic_cube, sedm_targetpos)
        return None<|MERGE_RESOLUTION|>--- conflicted
+++ resolved
@@ -161,26 +161,16 @@
     
     return fitter.get_fitted_psf(fitvalues, fitvalues_err)
     
-<<<<<<< HEAD
-def fit_fullcube(fitter, adr_params, psf_params, store_data=True, nb_process=1, **kwargs):
-    """ """
-    cubemodel = fitter.evaluate_model_cube(parameters={**adr_params, **psf_params}, nb_process=nb_process,
-                                            **kwargs)
-    cubemodel.set_filename(fitter.sedm_cube.filename.replace("e3d", "hghostmodel"))
-    if store_data:
-        cubemodel.writeto(cubemodel.filename)
-        
-=======
-def fit_fullcube(fitter, adr_params, psf_params, store_data=True, get_filename=True):
-    """ """
-    cubemodel = fitter.evaluate_model_cube(parameters={**adr_params, **psf_params}, nb_process=1)
+def fit_fullcube(fitter, adr_params, psf_params, store_data=True, get_filename=True, nb_process=1, **kwargs):
+    """ """
+    cubemodel = fitter.evaluate_model_cube(parameters={**adr_params, **psf_params}, nb_process=nb_process=1, **kwargs)
     cubemodel.set_filename(fitter.sedm_cube_filename.replace("e3d", "hghostmodel"))
     if store_data:
         cubemodel.writeto(cubemodel.filename)
 
     if get_filename:
-        return cubemodel.filename        
->>>>>>> 7eb683fe
+        return cubemodel.filename
+    
     return cubemodel
 
 class DaskHyperGal( DaskCube ):
