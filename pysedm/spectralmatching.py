--- conflicted
+++ resolved
@@ -454,11 +454,7 @@
         mpoly = geometry.MultiPolygon([self.trace_polygons[i_]
                             for i_ in self.get_traces_crossing_x(xpixel, ymin=ymin, ymax=ymax) ])
         
-<<<<<<< HEAD
-        return np.asarray([m.intersection(line).xy[1]for m in mpoly.geoms])
-=======
         return np.asarray([m.intersection(line).xy[1] for m in mpoly.geoms])
->>>>>>> 5f48d4f6
             
         
     def get_traces_crossing_y(self, ypixel, xmin=-1, xmax=1e5):
